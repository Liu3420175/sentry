--- conflicted
+++ resolved
@@ -29,7 +29,6 @@
                       <span class="icon-ellipsis"></span>
                     </a>
 
-<<<<<<< HEAD
                     <ul class="dropdown-menu more-menu" style="left: 0">
                       <li><a href="javascript:void(0)" class="action action-merge">Merge Events</a></li>
                       <li><a href="javascript:void(0)" class="action action-remove-bookmark">Remove from Bookmarks</a></li>
@@ -37,59 +36,6 @@
                       <li><a href="javascript:void(0)" class="action action-delete">Delete Events</a></li>
                     </ul>
                 </div>
-=======
-    <div class="btn-toolbar">
-        <div class="btn-group">
-            <a class="btn" href="javascript:void(0)" id="sentry-resolve-feed" onclick="Sentry.stream.clear('{{ project.slug }}');"><i aria-hidden="true" class="icon-checkmark"></i> {% trans "Resolve All Events" %}</a>
-        </div>
-        <div class="btn-group">
-            <a class="btn realtime-play" data-action="pause" data-pause-label="{% trans "Pause Updates" %}" data-play-label="{% trans "Enable Updates" %}" href="javascript:void(0)">
-                {% trans "Pause Updates" %}
-            </a>
-        </div>
-        <div class="btn-group">
-            <a href="#" class="btn dropdown-toggle" data-toggle="dropdown">{% blocktrans with sort_label as label %}Sort by: {{ label }}{% endblocktrans %} <i aria-hidden="true" class="icon-arrow-down"></i></a>
-            <ul class="dropdown-menu">
-                <li{% ifequal sort 'priority' %} class="active"{% endifequal %}><a href="?{{ sort_querystring }}&amp;sort=priority">{{ SORT_OPTIONS.priority }}</a></li>
-                <li{% ifequal sort 'date' %} class="active"{% endifequal %}><a href="?{{ sort_querystring }}&amp;sort=date">{{ SORT_OPTIONS.date }}</a></li>
-                <li{% ifequal sort 'new' %} class="active"{% endifequal %}><a href="?{{ sort_querystring }}&amp;sort=new">{{ SORT_OPTIONS.new }}</a></li>
-                <li{% ifequal sort 'freq' %} class="active"{% endifequal %}><a href="?{{ sort_querystring }}&amp;sort=freq">{{ SORT_OPTIONS.freq }}</a></li>
-                <li class="divider"></li>
-                <li{% ifequal sort 'tottime' %} class="active"{% endifequal %}><a href="?{{ sort_querystring }}&amp;sort=tottime">{{ SORT_OPTIONS.tottime }}</a></li>
-                <li{% ifequal sort 'avgtime' %} class="active"{% endifequal %}><a href="?{{ sort_querystring }}&amp;sort=avgtime">{{ SORT_OPTIONS.avgtime }}</a></li>
-            </ul>
-        </div>
-        <div class="btn-group">
-            <a href="#" class="btn dropdown-toggle" onclick="$('#daterange').toggle(); return false;">
-                {% if from_date %}
-                    {% if not to_date %}
-                        Since: {{ from_date|date:"M jS" }}
-                    {% else %}
-                        Between: {{ from_date|date:"M jS" }} <small>and</small> {{ to_date|date:"M jS" }}
-                    {% endif %}
-                {% else %}
-                    {% if to_date %}
-                        Before: {{ to_date|date:"M jS" }}
-                    {% else %}
-                        Between: The Past <small>and</small> The Present
-                    {% endif %}
-                {% endif %}
-             <i aria-hidden="true" class="icon-arrow-down"></i></a>
-        </div>
-        <div class="btn-group pull-right">
-            {% if prev_cursor %}
-                <a class="btn prev" href="?{{ cursorless_query_string|escape }}&amp;cursor={{ prev_cursor }}"><span>{% trans "Previous" %}</span></a>
-            {% else %}
-                <a class="btn prev disabled"><span>{% trans "Previous" %}</span></a>
-            {% endif %}
-            {% if next_cursor %}
-                <a class="btn next" href="?{{ cursorless_query_string|escape }}&amp;cursor={{ next_cursor }}"><span>{% trans "Next" %}</span></a>
-            {% else %}
-                <a class="btn next disabled"><span>{% trans "Next" %}</span></a>
-            {% endif %}
-        </div>
-    </div>
->>>>>>> ec8e801d
 
                 <div class="btn-group">
                     <a href="javascript:void(0)" class="btn btn-default btn-sm hidden-xs realtime-control">
@@ -229,7 +175,6 @@
 
     <div class="stream-pagination" ng-if="groupList.length">
         <div class="btn-group pull-right">
-<<<<<<< HEAD
             {% spaceless %}
                 {% if previous_page %}
                     <a class="btn btn-default btn-lg prev" href="?{{ pageless_query_string|escape }}&amp;p={{ previous_page }}">
@@ -249,18 +194,6 @@
                     </a>
                 {% endif %}
             {% endspaceless %}
-=======
-            {% if prev_cursor %}
-                <a class="btn prev" href="?{{ cursorless_query_string|escape }}&amp;cursor={{ prev_cursor }}"><span>{% trans "Previous" %}</span></a>
-            {% else %}
-                <a class="btn prev disabled"><span>{% trans "Previous" %}</span></a>
-            {% endif %}
-            {% if next_cursor %}
-                <a class="btn next" href="?{{ cursorless_query_string|escape }}&amp;cursor={{ next_cursor }}"><span>{% trans "Next" %}</span></a>
-            {% else %}
-                <a class="btn next disabled"><span>{% trans "Next" %}</span></a>
-            {% endif %}
->>>>>>> ec8e801d
         </div>
     </div>
 
@@ -269,67 +202,8 @@
         <h3>No events to show.</h3>
       </div>
     </div>
+
     <script>
-<<<<<<< HEAD
     window.groupList = {% convert_to_json event_list %};
     </script>
-=======
-    $(function(){
-        new app.StreamPage({
-            groups: {{ event_list|to_json:request|safe }},
-            canStream: {{ has_realtime|to_json|safe }},
-            realtime: true
-        });
-
-    });
-    </script>
-{% endblock %}
-
-{% block content_after %}
-  <script type="text/template" id="empty_message">
-    <div class="empty-message">
-      <h2>No events to show.</h2>
-      <p>We'll notify you if that changes. In the meantime why not take a moment to become more familiar with Sentry.</p>
-      <p class="links">
-        <a href="{% url 'sentry-help-platform-list' %}?pid={{ project.id }}">Installation instructions</a>
-        <a href="{% url 'sentry-manage-project' organization.slug project.slug %}">Project settings</a>
-      </p>
-    </div>
-  </script>
-
-  {% if request.GET.newinstall %}
-  {% get_project_dsn for request.user from project as project_dsn %}
-  <div class="modal welcome-message-modal" role="modal" tabindex="-1" aria-hidden="true">
-    <div class="modal-dialog">
-      <div class="modal-content">
-        <div class="welcome-message">
-          <div class="actions pull-right">
-            <button type="button" class="btn btn-primary"
-            data-dismiss="modal">Got it!</button>
-          </div>
-          <h2>Welcome to your new project</h2>
-          <div class="container">
-            <div class="row-fluid">
-              <div class="span4">
-                <p>New here?</p>
-                <ul>
-                  <li><a href="{% url 'sentry-help-platform-list' %}?pid={{ project.id }}">Installation instructions</a></li>
-                  <li><a href="{% url 'sentry-manage-project' organization.slug project.slug %}">Project settings</a></li>
-                </ul>
-              </div>
-              <div class="span8">
-                <p>Done this before? Here's your DSN:</p>
-                <pre class="clippy">{{ project_dsn }}</pre>
-              </div>
-            </div>
-          </div>
-        </div>
-      </div>
-    </div>
-  </div>
-  <script>
-  $('.welcome-message-modal').modal({show: true, backdrop: true});
-  </script>
-  {% endif %}
->>>>>>> ec8e801d
 {% endblock %}