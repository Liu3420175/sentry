--- conflicted
+++ resolved
@@ -7,20 +7,13 @@
 import Avatar from '../../../components/avatar';
 import KeyValueList from '../interfaces/keyValueList';
 
-<<<<<<< HEAD
-const UserContextType = React.createClass({
-  propTypes: {
-    data: React.PropTypes.object.isRequired,
-    groupId: React.PropTypes.string.isRequired,
-    orgId: React.PropTypes.string.isRequired,
-    projectId: React.PropTypes.string.isRequired
-  },
-=======
 class UserContextType extends React.Component {
   static propTypes = {
     data: PropTypes.object.isRequired,
+    groupId: PropTypes.string.isRequired,
+    orgId: PropTypes.string.isRequired,
+    projectId: PropTypes.string.isRequired,
   };
->>>>>>> 782724ad
 
   render() {
     let {groupId, projectId, orgId} = this.props;
@@ -45,9 +38,12 @@
     user.name && builtins.push(['Name', <pre>{user.name}</pre>]);
 
     if (user.location) {
-      let url = `/${orgId}/${projectId}/issues/${groupId}/geo/?highlight=` + encodeURIComponent(user.location);
+      let url =
+        `/${orgId}/${projectId}/issues/${groupId}/geo/?highlight=` +
+        encodeURIComponent(user.location);
       let location = (
-        <span>{user.location}
+        <span>
+          {user.location}
           <a key="external" href={url} className="external-icon">
             <em className="icon-open" />
           </a>
@@ -86,12 +82,7 @@
       </div>
     );
   }
-<<<<<<< HEAD
-
-});
-=======
 }
->>>>>>> 782724ad
 
 UserContextType.getTitle = function(value) {
   return 'User';
